--- conflicted
+++ resolved
@@ -19,16 +19,10 @@
     integer, parameter :: N_RANDOM_SAMPLES = 10000
 
     integer*8, dimension(10) :: master_timers
-<<<<<<< HEAD
+
     real :: random_sample(N_RANDOM_SAMPLES)
 
     logical :: post_process_errors = .False.
-=======
-    real, parameter :: LOG_FILL_VALUE = 1e-30
-    real, parameter :: MAX_ALLOWED_SIGMA = 20
-    real, parameter :: N_RANDOM_SAMPLES = 10000
-    real :: random_sample(N_RANDOM_SAMPLES)
->>>>>>> a12802fc
 
 contains
     subroutine downscale(training_atm, training_obs, predictors, output, options)
@@ -281,7 +275,7 @@
                                                     output%variables(v)%logistic    (           :,           i, j),    &
                                                     current_threshold, options, timers, i,j)
 
-<<<<<<< HEAD
+
                             if (post_process_errors) then
                                 if (current_threshold /= kFILL_VALUE) then
                                     call sample_distribution(output%variables(v)%data(:,i,j),                            &
@@ -295,8 +289,7 @@
                                                              output%variables(v)%errors(:,i, j))
                                 endif
                             endif
-=======
->>>>>>> a12802fc
+
                             ! if the input data were transformed with e.g. a cube root or log transform, then reverse that transformation for the output
                             call System_Clock(timeone)
                             call transform_data(options%obs%input_Xforms(v), output%variables(v)%data(:,i,j), 1, noutput, &
@@ -463,7 +456,6 @@
                 endif
 
                 if (internal_threshold/=kFILL_VALUE) then
-<<<<<<< HEAD
 
                     allocate(mask(p_xf_start:p_xf_stop))
                     mask = pred_data(p_xf_start:p_xf_stop) > internal_threshold
@@ -494,38 +486,6 @@
                     call apply_qm(pred_data, temporary, qm)
                     pred_data = temporary
 
-=======
-
-                    allocate(mask(p_xf_start:p_xf_stop))
-                    mask = pred_data(p_xf_start:p_xf_stop) > internal_threshold
-                    allocate( temporary( count(mask) ) )
-                    allocate( thresholded_training ( count(train_data(t_xf_start:t_xf_stop) > internal_threshold) ))
-
-                    temporary            = pack(  pred_data(p_xf_start:p_xf_stop), mask=mask )
-                    thresholded_training = pack( train_data(t_xf_start:t_xf_stop), mask=(train_data(t_xf_start:t_xf_stop) > internal_threshold))
-
-                    call develop_qm(temporary, thresholded_training,    &
-                                    qm, n_segments = N_ATM_QM_SEGMENTS)
-
-                    deallocate(thresholded_training)
-                    allocate( thresholded_training( size(temporary)) )
-                    call apply_qm(temporary, thresholded_training, qm)
-
-                    pred_data(p_xf_start:p_xf_stop) = unpack( thresholded_training, mask, pred_data(p_xf_start:p_xf_stop))
-
-                    deallocate(thresholded_training, temporary, mask)
-                else
-
-                    call develop_qm(pred_data( p_xf_start:p_xf_stop), &
-                                    train_data(t_xf_start:t_xf_stop), &
-                                    qm, n_segments = N_ATM_QM_SEGMENTS)
-
-                    allocate( temporary( size(pred_data)) )
-
-                    call apply_qm(pred_data, temporary, qm)
-                    pred_data = temporary
-
->>>>>>> a12802fc
                     deallocate(temporary)
                 endif
 
@@ -622,49 +582,6 @@
         end select
     end subroutine transform_data
 
-<<<<<<< HEAD
-=======
-    !>------------------------------------------------
-    !! Use the Box-Muller Transform to convert uniform to normal random deviates
-    !!
-    !! Note random_sample should be an allocated 1D real array
-    !! On return, random_sample will be filled with random normal (0,1) data
-    !!
-    !! Caveat: this transform is unable to generate extremely high values (>6.66)
-    !! Having switched to double precision it may do better now.
-    !!
-    !-------------------------------------------------
-    subroutine box_muller_random(random_sample)
-        implicit none
-        real, intent(inout) :: random_sample(:)
-        integer :: n,i
-
-        double precision :: u1, u2, s
-        double precision, allocatable :: double_random(:)
-
-        n = size(random_sample)
-        allocate(double_random(n))
-        call random_number(double_random)
-
-        do i=1,n,2
-            u1 = double_random(i)
-            if (i<n) then
-                u2 = double_random(i+1)
-            else
-                call random_number(u2)
-            endif
-
-            s = sqrt(-2 * log(u1))
-            random_sample(i) = s * cos(2 * kPI * u2)
-            if (i<n) then
-                random_sample(i+1) = s * sin(2 * kPI * u2)
-            endif
-
-        enddo
-
-    end subroutine box_muller_random
-
->>>>>>> a12802fc
     function downscale_point(predictor, atm, obs_in, errors, output_coeff, logistic, logistic_threshold, options, timers, xpnt, ypnt) result(output)
         implicit none
         real,    dimension(:,:), intent(inout):: predictor, atm ! (ntimes, nvars)
@@ -710,13 +627,9 @@
             return
         endif
 
-<<<<<<< HEAD
         allocate(obs(size(obs_in)))
         obs = obs_in
 
-=======
-        allocate(obs, source=obs_in)
->>>>>>> a12802fc
         if (options%time_smooth > 0) then
             do i=1, n
                 start = max(1, i - options%time_smooth)
