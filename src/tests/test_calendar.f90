--- conflicted
+++ resolved
@@ -142,12 +142,8 @@
     
     integer :: current_calendar
     integer :: error
-<<<<<<< HEAD
-=======
-    logical :: file_exists
     type(Time_type) :: time_data
     logical :: test
->>>>>>> da1f978a
     
     calendars_to_test=[character(len=MAXSTRINGLENGTH) :: "gregorian","standard","365-day","noleap","360-day"]
     options=""
