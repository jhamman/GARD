!>------------------------------------------------
!! Contains type definitions for a variety of model data strucutres
!! Also defines model constants (e.g. gravity, and MAXFILELENGTH)
!!
!!  @author
!!  Ethan Gutmann (gutmann@ucar.edu)
!!
!!------------------------------------------------
module data_structures
    use model_constants
    use time
    implicit none
    
    
    ! ------------------------------------------------
    !   various data structures for use in geographic interpolation routines
    ! ------------------------------------------------
    ! contains the location of a specific grid point
    type position
        integer::x,y
    end type position
    ! contains location of surrounding 4 grid cells
    type fourpos
        integer::x(4),y(4)
    end type fourpos
    
    ! ------------------------------------------------
    ! a geographic look up table for spatial interpolation, from x,y with weight w
    ! ------------------------------------------------
    type geo_look_up_table
        ! x,y index positions, [n by m by 4] where there are 4 surrounding low-res points 
        ! for every high resolution point grid point to interpolate to
        integer,allocatable,dimension(:,:,:)::x,y
        ! weights to use for each of the 4 surrounding gridpoints.  Sum(over axis 3) must be 1.0
        real,allocatable,dimension(:,:,:)::w
    end type geo_look_up_table

    ! ------------------------------------------------
    ! A look up table for vertical interpolation. from z with weight w
    ! ------------------------------------------------
    type vert_look_up_table
        ! z index positions for all x,y,z points (x 2 for above and below z levels)
        integer,allocatable,dimension(:,:,:,:)::z
        ! weights to use for each of the two surrounding points.  Sum (over axis 1) must be 1.0
        real,allocatable,dimension(:,:,:,:)::w
    end type vert_look_up_table

    ! ------------------------------------------------
    ! generic interpolable type so geo interpolation routines will work on winds, domain, or boundary conditions. 
    ! ------------------------------------------------
    type interpolable_type
        ! all interpolables must have position (lat, lon).  
        real, allocatable, dimension(:,:) :: lat,lon
        
        ! this is the look up table that describe how to interpolate horizontally (geolut)
        type(geo_look_up_table)::geolut
            
        ! used to keep track of whether or not a particular error has been printed yet for this structure
        logical :: dx_errors_printed=.False.
        logical :: dy_errors_printed=.False.
    end type interpolable_type
<<<<<<< HEAD
=======
    
    ! ------------------------------------------------
    ! type to store quantile mapping data
    ! ------------------------------------------------
    type qm_correction_type
        real, allocatable, dimension(:) :: start_idx, end_idx
        real, allocatable, dimension(:) :: slope, offset
    end type qm_correction_type
    
    ! ------------------------------------------------
    ! type to contain a single variable (atm or obs)
    ! ------------------------------------------------
    type variable_type
        character(len=MAXVARLENGTH)         :: name      ! name of the variable
        real, allocatable, dimension(:,:,:) :: data      ! raw data
        integer                             :: data_type ! Type of data.  e.g. precip, temperature, or other. 
        character(len=MAXVARLENGTH), allocatable, dimension(:) :: attributes_names
        character(len=MAXVARLENGTH), allocatable, dimension(:) :: attributes_values
    end type variable_type
    
    ! ------------------------------------------------
    ! adds a quantile mapping capability to atmospheric input
    ! ------------------------------------------------
    type, extends(variable_type) :: atm_variable_type
        type(qm_correction_type), allocatable, dimension(:,:,:) :: qm ! per gridpoint (per month? or DOY?) QM
        real, allocatable, dimension(:,:) :: mean, stddev ! per gridpoint mean and standard deviation (for normalization)
    end type atm_variable_type
    
    ! ------------------------------------------------
    ! adds mean and stddev statistics
    ! ------------------------------------------------
    type, extends(variable_type) :: obs_variable_type
        real, allocatable, dimension(:,:) :: mean, stddev ! per gridpoint mean and standard deviation (for normalization?)
        integer :: transformation                         ! type of transformation applied to data (e.g. sqrt, log, ???)
        real :: logistic_threshold                        ! threshold to use in logistic regression
    end type obs_variable_type

    type, extends(variable_type) :: output_variable_type
        real, allocatable, dimension(:,:)       :: mean, stddev ! per gridpoint mean and standard deviation (for normalization?)
        real, allocatable, dimension(:,:,:)     :: errors       ! store pre grid point expected errors from the downscaling code
        real, allocatable, dimension(:,:,:,:)   :: coefficients ! store pre grid point regression coefficients
        real, allocatable, dimension(:,:,:)     :: obs
        real, allocatable, dimension(:,:,:,:)   :: predictors
        real, allocatable, dimension(:,:,:,:)   :: training
        real, allocatable, dimension(:,:,:)     :: logistic
        real :: logistic_threshold
    end type output_variable_type
    
    type, extends(interpolable_type) :: base_data_type
        type(Time_type), allocatable, dimension(:) :: times
        integer :: n_variables, n_times
        character (len=MAXSTRINGLENGTH) :: name
        integer :: first_time, last_time
        integer :: training_start, training_stop
        integer :: transform_start, transform_stop
    end type base_data_type
    
    ! ------------------------------------------------
    ! type to contain atmospheric fields
    ! ------------------------------------------------
    type, extends(base_data_type) :: atm
        type(atm_variable_type), allocatable, dimension(:) :: variables
    end type atm
    
    ! ------------------------------------------------
    ! type to contain observation data
    ! ------------------------------------------------
    type, extends(base_data_type) :: obs
        type(obs_variable_type), allocatable, dimension(:) :: variables
        logical, dimension(:,:), allocatable :: mask
    end type obs
    
    type, extends(base_data_type) :: results
        type(output_variable_type), allocatable, dimension(:) :: variables
    end type results
>>>>>>> da1f978a

    ! ------------------------------------------------
    ! types for the options for each sub-component (since these are identical for now, could we just use one...)
    ! ------------------------------------------------
    type input_config
        character (len=MAXSTRINGLENGTH) :: name
        
        character (len=MAXFILELENGTH), allocatable, dimension(:,:) :: file_names
        character (len=MAXVARLENGTH),  allocatable, dimension(:)   :: var_names
        integer :: n_variables, nfiles
        
        ! file prefix to read data from instead of a long list of file_names
        ! filenames are defined as <preloaded>_<variable_name>.nc will be read
        ! e.g. predictor_ua.nc
        character (len=MAXFILELENGTH) :: preloaded
        
        ! will try to read these from the input data files units attribute, but can be specified here if not
        character (len=MAXSTRINGLENGTH) :: calendar
        integer :: calendar_start_year          ! year to start the time data calendar (e.g. 1900-01-01)
        double precision :: time_gain      = 1  ! to convert file "time" data into days (from e.g. seconds) calculated from units
        
        integer :: data_type ! Type of data.  e.g. gcm, reanalysis, forecast
        
        integer :: time_file ! specify the variable number to use when selecting files to read time data from
        character (len=MAXVARLENGTH)    :: lat_name, lon_name, time_name
        
        integer :: selected_time   = -1         ! to just use a single time from each file (for e.g. GEFS forecast)

        integer, dimension(:), allocatable :: input_Xforms
        
        logical :: debug
    end type input_config
    
    type, extends(input_config) :: atm_config
        integer, dimension(:), allocatable :: selected_level ! to just use a specific vertical level from each file (e.g. a pressure level)
                                                             ! the array is to provide one level for each variable
        integer :: interpolation_method
        
        integer, dimension(:), allocatable :: time_indices   ! specific time indices to average over (e.g. multiple hours in a daily file)
        ! tranformation to apply to each atmophseric variable
        integer, dimension(:), allocatable :: transformations
    end type atm_config
    
    type, extends(atm_config) :: prediction_config
    end type prediction_config
    
    type, extends(atm_config) :: training_config
    end type training_config
    
    type, extends(input_config) :: obs_config
        real :: logistic_threshold
        real :: mask_value
        integer :: mask_variable
    end type obs_config
    
    
    ! ------------------------------------------------
    ! store all model options
    ! ------------------------------------------------
    type config
        character (len=MAXSTRINGLENGTH) :: version, comment

        character (len=MAXFILELENGTH) :: options_filename
        character (len=MAXFILELENGTH) :: training_file
        character (len=MAXFILELENGTH) :: prediction_file
        character (len=MAXFILELENGTH) :: observation_file
        
        character (len=MAXFILELENGTH) :: name
        ! file names
        character (len=MAXFILELENGTH) :: output_file
        
        logical :: pure_analog
        logical :: analog_regression
        logical :: pure_regression
        
        ! for analog regression, determine whether to compute the logistic regresion (if False), 
        ! or just the exceedance probability of the selected analogs (if True)
        logical :: logistic_from_analog_exceedance
        ! for pure analog, determine whether to compute the expected value by sampling a random analog (if True), 
        ! or to compute the mean across all analogs (if False)
        logical :: sample_analog
        
        ! if not equal to kFILL_VALUE then it will be used to generate a probability of exceedance
        real    :: logistic_threshold
        
        ! options for each sub-component
        type(training_config)      :: training
        type(obs_config)           :: obs
        type(prediction_config)    :: prediction
        
        ! date/time parameters
        type(Time_type) :: training_start, training_stop    ! define the period over which the model should be trained
        type(Time_type) :: first_time,     last_time        ! define the period over which the model should be applied
        type(Time_type) :: transform_start, transform_stop  ! define the period over which any transformations should be developed
                                                            ! e.g. to Quantile map GCM data into training atm data space
                                                            
        integer :: first_point, last_point ! start and end positions to run the model for(?)
        integer :: n_analogs
        integer :: n_log_analogs
        real    :: analog_threshold
        
        logical :: debug
        integer :: warning_level        ! level of warnings to issue when checking options settings 0-10.  
                                        ! 0  = Don't print anything
                                        ! 1  = print serious warnings
        ! (DEFAULT if debug=True)       ! 2  = print all warnings
                                        ! 3-4 ... nothing specified equivalent to 2
        ! (DEFAULT if debug=False)      ! 5  = Stop for options that are likely to break the model (print all warnings) 
                                        ! 6-8... nothing specified equivalent to 5
                                        ! 9  = stop on serious warnings only
                                        ! 10 = stop on all warnings
    end type config
end module data_structures  <|MERGE_RESOLUTION|>--- conflicted
+++ resolved
@@ -59,8 +59,6 @@
         logical :: dx_errors_printed=.False.
         logical :: dy_errors_printed=.False.
     end type interpolable_type
-<<<<<<< HEAD
-=======
     
     ! ------------------------------------------------
     ! type to store quantile mapping data
@@ -136,7 +134,6 @@
     type, extends(base_data_type) :: results
         type(output_variable_type), allocatable, dimension(:) :: variables
     end type results
->>>>>>> da1f978a
 
     ! ------------------------------------------------
     ! types for the options for each sub-component (since these are identical for now, could we just use one...)
