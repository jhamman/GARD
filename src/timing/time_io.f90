--- conflicted
+++ resolved
@@ -13,10 +13,7 @@
         implicit none
         character(len=MAXSTRINGLENGTH), intent(in) :: units
         double precision :: gain
-<<<<<<< HEAD
-=======
-
->>>>>>> dfe78913
+        
         if ((units(1:4)=="days").or.(units(1:4)=="Days")) then
             gain = 1.0
         else if ((units(1:4)=="hour").or.(units(1:4)=="Hour")) then
@@ -73,18 +70,11 @@
 
     end function get_selected_time
 
-<<<<<<< HEAD
     subroutine read_times(options, times, timezone_offset)
         implicit none
         class(input_config), intent(in) :: options
         type(Time_type), intent(inout), dimension(:) :: times
         integer, optional :: timezone_offset
-=======
-    subroutine read_times(options, times)
-        implicit none
-        class(input_config), intent(in) :: options
-        type(Time_type), intent(inout), dimension(:) :: times
->>>>>>> dfe78913
 
         double precision, allocatable, dimension(:) :: temp_times
         integer :: ntimes, file_idx, cur_time, time_idx, error, start_year
@@ -121,17 +111,12 @@
                 calendar_gain = options%time_gain
             endif
 
-<<<<<<< HEAD
             ! puts the units to days since ...
             ! in case it is in units of e.g. "hours since" or "seconds since"
             temp_times = temp_times * calendar_gain
             if (present(timezone_offset)) then
                 temp_times = temp_times + timezone_offset / 24.0
             endif
-=======
-            ! in case it is in units of e.g. "hours since" or "seconds since"
-            temp_times = temp_times * calendar_gain
->>>>>>> dfe78913
 
             if (selected_time == -1) then
                 do time_idx = 1, size(temp_times,1)
