--- conflicted
+++ resolved
@@ -76,13 +76,8 @@
 | lon_name              | string  | Yes       | n/a     |                                                                                          |
 | time_name             | string  | Yes       | n/a     |                                                                                          |
 | nfiles                | integer | Yes       | -1      |                                                                                          |
-<<<<<<< HEAD
-| transformations       | integer | No        | 1       | no transform = 1, quantile mapping = 2, log transform = 3, cube root = 4, fifth root = 5 |
-| input_transformations | integer | No        | 1       | no transform = 1, quantile mapping = 2, log transform = 3, cube root = 4, fifth root = 5 |
-=======
-| transformations       | integer | No        | 2       | no transform = 0, quantile mapping = 1, log transform = 2, cube root = 3, fifth root = 4 |
+| transformations       | integer | No        | 0       | no transform = 0, quantile mapping = 1, log transform = 2, cube root = 3, fifth root = 4 |
 | input_transformations | integer | No        | 1       | no transform = 0, quantile mapping = 1, log transform = 2, cube root = 3, fifth root = 4 |
->>>>>>> a4f35ca3
 | var_names             | string  | Yes       | n/a     |                                                                                          |
 | file_list             | string  | Yes       | n/a     |                                                                                          |
 | selected_time         | integer | Yes       | -1      |                                                                                          |
